--- conflicted
+++ resolved
@@ -8,16 +8,11 @@
 import pywt
 import tikzplotlib as tikz
 import torch
-<<<<<<< HEAD
-import pywt
+
 from scipy.io.wavfile import write
-
-
 import src.plot_util as util
 from intro_plot import compute_pytorch_packet_representation
-=======
 from tqdm import tqdm
->>>>>>> 935cb026
 
 DEBUG = True
 BASE_PATH = os.path.dirname(os.path.dirname(os.path.abspath(__file__)))
@@ -56,21 +51,14 @@
         if clip.shape[-1] > seconds * SAMPLE_RATE:
             clip = clip[:, : seconds * SAMPLE_RATE]
             clips.append(clip.numpy())
-<<<<<<< HEAD
+
     print(f"Clip no: {len(clips)}")
     clip_array = np.stack(clips[:2500])
     del clips
     freq_clips = np.fft.rfft(clip_array, axis=-1)
     freqs = freq_clips.shape[-1]
     use = freqs # //2
-=======
-    print(f"Clip count: {len(clips)}")
-    clip_array = np.stack(clips)
-    del clips
-    freq_clips = np.fft.rfft(clip_array, axis=-1)
-    freqs = freq_clips.shape[-1]
-    use = freqs // 4
->>>>>>> 935cb026
+
     zeros = np.zeros_like(freq_clips)[:, :, :-use]
     freq_clips = freq_clips[:, :, -use:]
     masked_freq = np.concatenate([zeros, freq_clips], -1)
@@ -84,7 +72,7 @@
     # plt.title(f"{gen_name} - time")
     # plt.plot(masked_time_mean)
     # plt.subplot(2, 1, 2)
-<<<<<<< HEAD
+
     plt.title(f"{gen_name}")
     plt.semilogy(freqs, mean_ln_abs_fft, label=gen_name)
     plt.xlabel('frequency [Hz]')
@@ -93,15 +81,7 @@
     if 1:
         tikz.save(f'./plots/fingerprints/rfft_{gen_name}.tex', standalone=True)
         plt.savefig(f'./plots/fingerprints/rfft_{gen_name}.png')
-=======
-    plt.title(f"fingerprint - {gen_name} - ln(abs(rfft(x))))")
-    plt.plot(freqs, mean_ln_abs_fft, label=gen_name)
-    plt.ylim(-12, 3)
-    plt.xlabel("frequency [Hz]")
-    plt.ylabel("magnitude")
-    tikz.save(f"{plot_path}/rfft_{gen_name}.tex", standalone=True)
-    plt.savefig(f"{plot_path}/rfft_{gen_name}.png")
->>>>>>> 935cb026
+
     plt.clf()
 
     data = np.fft.irfft(masked_time_mean);
@@ -112,16 +92,8 @@
 
 
 def _compute_fingerprint_wpt(
-<<<<<<< HEAD
     directory: str, seconds: int = 1,
     wavelet_str: str = 'haar', gen_name: str = ""
-=======
-    directory: str,
-    gen_name: str = "",
-    seconds: int = 1,
-    wavelet_str: str = "sym8",
-    plot_path="./plots/fingerprints/",
->>>>>>> 935cb026
 ) -> torch.Tensor:
     dataset = util.AudioDataset(
         directory,
@@ -139,7 +111,7 @@
     pywt_wp_tree = pywt.WaveletPacket(data=clip_array, wavelet=wavelet, mode="reflect")
 
     # get the pytorch decomposition
-<<<<<<< HEAD
+
     level = 10 # 22
     level = 12 # 6
     level = 14
@@ -160,33 +132,7 @@
     if 1:
         tikz.save(f'./plots/fingerprints/wpt_{gen_name}.tex', standalone=True)
         plt.savefig(f'./plots/fingerprints/wpt_{gen_name}.png')
-=======
-    level = 8
-    wp_nodes = pywt_wp_tree.get_level(level, order="freq")
-    wp_paths = [n.path for n in wp_nodes]
 
-    use = len(wp_nodes) - len(wp_nodes) // 2
-
-    for pos, path in enumerate(wp_paths):
-        if pos < use:
-            pywt_wp_tree[path] = np.zeros_like(pywt_wp_tree[path].data)
-
-    filt_rec = pywt_wp_tree.reconstruct()
-
-    mean_filt = np.mean(filt_rec, 0)
-    pywt_wp_tree = pywt.WaveletPacket(data=mean_filt, wavelet=wavelet, mode="reflect")
-    wp_nodes = pywt_wp_tree.get_level(level, order="freq")
-    to_plot = np.stack([n.data for n in wp_nodes[use:]])
-
-    # norm_list = [torch.max(torch.abs(p)) for p in packet_list]
-    # if max_norm:
-    #     packet_list = [p / pmax for p, pmax in zip(packet_list, norm_list)]
-
-    mean_ln_abs_wpt = np.log(np.abs(np.mean(np.squeeze(to_plot, 1), -1)))
-    plt.title(f"{gen_name} - ln(abs(wpt(x)))")
-    plt.plot(mean_ln_abs_wpt)
-    plt.savefig(f"{plot_path}/wpt_{gen_name}.png")
->>>>>>> 935cb026
     plt.clf()
     return freqs, mean_packets
 
@@ -215,15 +161,12 @@
         "N_jsutpwg/",
     ]
 
-<<<<<<< HEAD
     plot_tuples = []
     wp_means = []
-=======
->>>>>>> 935cb026
+
     for path in paths:
         path = base_path + "data/fake/" + path
         print(f"Processing {path}.", flush=True)
-<<<<<<< HEAD
         name = path.split('/')[-2]
         # _compute_fingerprint_wpt(path, name)
         wp_means.append((_compute_fingerprint_wpt(path, gen_name=name), name))
@@ -239,8 +182,3 @@
     plt.legend()
     plt.show()
     pass
-=======
-        name = path.split("/")[-2].split("_")[-1]
-        # _compute_fingerprint_wpt(directory=path, gen_name=name, plot_path=plot_path)
-        _compute_fingerprint_rfft(directory=path, gen_name=name, plot_path=plot_path)
->>>>>>> 935cb026
