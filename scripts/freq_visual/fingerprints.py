"""Plot individual GAN fingerprints in audio deepfakes."""
import os
import sys
from pathlib import Path

import matplotlib.pyplot as plt
import numpy as np
import pywt
import tikzplotlib as tikz
import torch
from scipy.io.wavfile import write
from tqdm import tqdm

DEBUG = True
BASE_PATH = os.path.dirname(os.path.dirname(os.path.abspath(__file__)))

if DEBUG:
    # Set python path automatically to base directory
    sys.path.append(BASE_PATH)

import audiofakedetect.plot_util as util

RES = 150
SAMPLE_RATE = 22_050
F_MIN = 1
F_MAX = 11025
AMOUNT = 13100


def plot_mean_std(steps, mean, std, label="", marker="."):
    """Plot means and standard deviations with shaded areas."""
    plt.plot(steps, mean, label=label, marker=marker)
    plt.fill_between(steps, mean - std, mean + std, alpha=0.2)


def _compute_fingerprint_rfft(
    directory: str,
    gen_name: str = "",
    seconds: int = 1,
    plot_path="./plots/fingerprints/",
) -> torch.Tensor:
    dataset = util.AudioDataset(directory, sample_rate=SAMPLE_RATE, amount=AMOUNT)
    clips = []
    for clip, _fs in tqdm(dataset, desc="load dataset", total=len(dataset)):
        if clip.shape[-1] > seconds * SAMPLE_RATE:
            clip = clip[:, : seconds * SAMPLE_RATE]
            clips.append(clip.numpy())

    print(f"Clip no: {len(clips)}")
    clip_array = np.stack(clips[:2500])
    del clips
    freq_clips = np.fft.rfft(clip_array, axis=-1)
    freqs = freq_clips.shape[-1]
    use = freqs  # //2

    zeros = np.zeros_like(freq_clips)[:, :, :-use]
    freq_clips = freq_clips[:, :, -use:]
    masked_freq = np.concatenate([zeros, freq_clips], -1)
    masked_time = np.fft.irfft(masked_freq)
    masked_time_mean = np.mean(masked_time, 0)[0]

    mean_ln_abs_fft = np.abs(np.fft.rfft(masked_time_mean)[-use:])
    # std_ln_abs_fft = np.log(np.abs(np.fft.rfft(masked_time_std)[-use:]))
    freqs = np.fft.rfftfreq(masked_time_mean.shape[-1], 1.0 / SAMPLE_RATE)[-use:]
    # plt.subplot(2, 1, 1)
    # plt.title(f"{gen_name} - time")
    # plt.plot(masked_time_mean)
    # plt.subplot(2, 1, 2)

    plt.title(f"{gen_name}")
    plt.semilogy(freqs, mean_ln_abs_fft, label=gen_name)
    plt.xlabel("frequency [Hz]")
    plt.ylabel("mean absolute Fourier coefficient magnitude")
    plt.grid(True)
    if 1:
        tikz.save(f"{plot_path}/rfft_{gen_name}.tex", standalone=True)
        plt.savefig(f"{plot_path}/rfft_{gen_name}.png")

    plt.clf()

    data = np.fft.irfft(masked_time_mean)
    scaled = np.int16(data / np.max(np.abs(data)) * 32767)
    write(f"{plot_path}/wavs/{gen_name}.wav", SAMPLE_RATE, scaled)

    return (freqs, mean_ln_abs_fft, gen_name)


def _compute_fingerprint_wpt(
    directory: str,
    seconds: int = 1,
    wavelet_str: str = "haar",
    gen_name: str = "",
    plot_path: str = "./plots/fingerprints/",
) -> torch.Tensor:
    dataset = util.AudioDataset(directory, sample_rate=SAMPLE_RATE, amount=AMOUNT)
    clips = []
    for clip, _fs in dataset:
        if clip.shape[-1] > seconds * SAMPLE_RATE:
            clip = clip[:, : seconds * SAMPLE_RATE]
            clips.append(clip)
    print(f"Clip no: {len(clips)}")
    clip_array = torch.stack(clips[:2500]).numpy()

    wavelet = pywt.Wavelet(wavelet_str)
    pywt_wp_tree = pywt.WaveletPacket(data=clip_array, wavelet=wavelet, mode="reflect")

    # get the wavelet decomposition
    level = 14
    wp_nodes = pywt_wp_tree.get_level(level, order="freq")
    wp_paths = [n.path for n in wp_nodes]

    packet_list = []
    for path in wp_paths:
        packet_list.append(pywt_wp_tree[path].data)

    packets = np.stack(packet_list, -1)
    freqs = np.linspace(0, SAMPLE_RATE // 2, len(wp_paths))
    mean_packets = np.mean(np.abs(packets), (0, 1, 2))
    plt.title(gen_name)
    plt.semilogy(freqs, mean_packets, label=gen_name)
    plt.xlabel("frequency [Hz]")
    plt.ylabel("mean wavelet packet magnitude")
    if 1:
        tikz.save(f"{plot_path}/wpt_{gen_name}.tex", standalone=True)
        plt.savefig(f"{plot_path}/wpt_{gen_name}.png")

    plt.clf()
    return freqs, mean_packets


if __name__ == "__main__":
    base_path = "./"
    plot_path = base_path + "logs/log5/plots/fingerprints"
    Path(plot_path).mkdir(parents=True, exist_ok=True)

    # Important: Put corresponding data directories here!
    paths = [
        "A_ljspeech/",
        "B_melgan/",
        "C_hifigan/",
        "D_mbmelgan/",
        "E_fbmelgan/",
        "F_waveglow/",
        "G_pwg/",
        "H_lmelgan/",
        "I_avocodo/",
        "J_bigvgan/",
        "K_lbigvgan/",
        "L_conformer/",
        "M_jsutmbmelgan/",
        "N_jsutpwg/",
    ]

    plot_tuples = []
    wp_means = []

    for path in paths:
        path = base_path + "data/fake/" + path
        print(f"Processing {path}.", flush=True)
        name = path.split("/")[-2]
        wp_mean = (
            _compute_fingerprint_wpt(path, gen_name=name, plot_path=plot_path),
            name,
        )
        plot_tuple = _compute_fingerprint_rfft(path, name, plot_path=plot_path)
        wp_means.append(wp_mean)
        plot_tuples.append(plot_tuple)

    # for pos, plot_tuple in enumerate(plot_tuples):
    #     plt.subplot(2, 4, pos+1)
    #     plt.title(plot_tuple[2])
    #     plt.plot(plot_tuple[0], plot_tuple[1])
    # tikz.save(f'{plot_path}/groupplot.tex', standalone=True)
    # [0], [-2]
<<<<<<< HEAD
    # [plt.semilogy(wps[0][0], wps[0][1], label=wps[1]) for wps in wp_means]
    # plt.legend()
    # plt.show()
    sum = np.zeros_like(wp_means[0][0][1])
    for wps in wp_means[1:]:
        plot_name = f"{wp_means[0][1]} - {wps[1]}"
        sum += wps[0][1]
        plt.title(plot_name)
        plt.plot(
            wp_means[0][0][0],
            np.log(np.abs(wp_means[0][0][1])) - np.log(np.abs(wps[0][1])),
            label=plot_name,
        )
        plt.xlabel("Frequency [Hz]")
        plt.ylabel("Difference of log-scaled absolute wpt-coefficients")
        tikz.save(f"{plot_path}/wpt_diff_{plot_name}.tex", standalone=True)
        plt.savefig(f"{plot_path}/wpt_diff_{plot_name}.png")
        plt.clf()

    sum /= len(wp_means) - 1
    plt.title("all generators")
    plt.semilogy(wp_means[0][0][0], sum, label="all generators")
    plt.xlabel("frequency [Hz]")
    plt.ylabel("mean wavelet packet magnitude")
    tikz.save(f"{plot_path}/wpt_all_generators.tex", standalone=True)
    plt.savefig(f"{plot_path}/wpt_all_generators.png")

    plt.clf()
    plot_name = "ljspeech - all generators"
    plt.title(plot_name)
    plt.plot(
        wp_means[0][0][0],
        np.log(np.abs(wp_means[0][0][1])) - np.log(np.abs(sum)),
        label=plot_name,
    )
    plt.xlabel("Frequency [Hz]")
    plt.ylabel("Difference of log-scaled absolute wpt-coefficients")
    tikz.save(f"{plot_path}/wpt_diff_{plot_name}.tex", standalone=True)
    plt.savefig(f"{plot_path}/wpt_diff_{plot_name}.png")
    plt.clf()

    sum = np.zeros_like(plot_tuples[0][1])
    for ffts in plot_tuples[1:]:
        plot_name = f"{plot_tuples[0][2]} - {ffts[2]}"
        sum += ffts[1]
        plt.title(plot_name)
        plt.plot(
            plot_tuples[0][0],
            np.log(np.abs(plot_tuples[0][1])) - np.log(np.abs(ffts[1])),
            label=plot_name,
        )
        plt.xlabel("Frequency [Hz]")
        plt.ylabel("Difference of log-scaled absolute Fourier-coefficients")
        tikz.save(f"{plot_path}/fft_diff_{plot_name}.tex", standalone=True)
        plt.savefig(f"{plot_path}/fft_diff_{plot_name}.png")
        plt.clf()

    sum /= len(plot_tuples) - 1

    gen_name = "all generators"
    plt.title(f"{gen_name}")
    plt.semilogy(plot_tuples[0][0], sum, label=gen_name)
    plt.xlabel("frequency [Hz]")
    plt.ylabel("mean absolute Fourier coefficient magnitude")
    plt.grid(True)
    tikz.save(f"{plot_path}/rfft_{gen_name}.tex", standalone=True)
    plt.savefig(f"{plot_path}/rfft_{gen_name}.png")

    plt.clf()

    plot_name = f"{plot_tuples[0][2]} - all generators"
    plt.title(plot_name)
    plt.plot(
        plot_tuples[0][0],
        np.log(np.abs(plot_tuples[0][1])) - np.log(np.abs(ffts[1])),
        label=plot_name,
    )
    plt.xlabel("Frequency [Hz]")
    plt.ylabel("Difference of log-scaled absolute Fourier-coefficients")
    tikz.save(f"{plot_path}/fft_diff_{plot_name}.tex", standalone=True)
    plt.savefig(f"{plot_path}/fft_diff_{plot_name}.png")
    plt.clf()
=======
    [plt.semilogy(wps[0][0], wps[0][1], label=wps[1]) for wps in wp_means]
    plt.legend()
    plt.show()

    for wps in wp_means[1:]:
        plot_name = f"{wp_means[0][1]} - {wps[1]}"
        plt.title(plot_name)
        plt.plot(wp_means[0][0][0], np.log(np.abs(wp_means[0][0][1])) - np.log(np.abs(wps[0][1])),
                 label=plot_name)
        plt.xlabel("Frequency [Hz]")
        plt.ylabel("Difference of log-scaled absolute wpt-coefficients")
        tikz.save(f'./plots/fingerprints/wpt_diff_{plot_name}.tex', standalone=True)
        plt.savefig(f'./plots/fingerprints/wpt_diff_{plot_name}.png')
        plt.clf()

    for ffts in plot_tuples[1:]:
        plot_name = f"{plot_tuples[0][2]} - {ffts[2]}"
        plt.title(plot_name)
        plt.plot(plot_tuples[0][0], np.log(np.abs(plot_tuples[0][1])) - np.log(np.abs(ffts[1])),
                 label=plot_name)
        plt.xlabel("Frequency [Hz]")
        plt.ylabel("Difference of log-scaled absolute Fourier-coefficients")
        tikz.save(f'./plots/fingerprints/fft_diff_{plot_name}.tex', standalone=True)
        plt.savefig(f'./plots/fingerprints/fft_diff_{plot_name}.png')
        plt.clf()

    pass
>>>>>>> 689a5652
<|MERGE_RESOLUTION|>--- conflicted
+++ resolved
@@ -166,16 +166,6 @@
         wp_means.append(wp_mean)
         plot_tuples.append(plot_tuple)
 
-    # for pos, plot_tuple in enumerate(plot_tuples):
-    #     plt.subplot(2, 4, pos+1)
-    #     plt.title(plot_tuple[2])
-    #     plt.plot(plot_tuple[0], plot_tuple[1])
-    # tikz.save(f'{plot_path}/groupplot.tex', standalone=True)
-    # [0], [-2]
-<<<<<<< HEAD
-    # [plt.semilogy(wps[0][0], wps[0][1], label=wps[1]) for wps in wp_means]
-    # plt.legend()
-    # plt.show()
     sum = np.zeros_like(wp_means[0][0][1])
     for wps in wp_means[1:]:
         plot_name = f"{wp_means[0][1]} - {wps[1]}"
@@ -255,32 +245,7 @@
     tikz.save(f"{plot_path}/fft_diff_{plot_name}.tex", standalone=True)
     plt.savefig(f"{plot_path}/fft_diff_{plot_name}.png")
     plt.clf()
-=======
+
     [plt.semilogy(wps[0][0], wps[0][1], label=wps[1]) for wps in wp_means]
     plt.legend()
-    plt.show()
-
-    for wps in wp_means[1:]:
-        plot_name = f"{wp_means[0][1]} - {wps[1]}"
-        plt.title(plot_name)
-        plt.plot(wp_means[0][0][0], np.log(np.abs(wp_means[0][0][1])) - np.log(np.abs(wps[0][1])),
-                 label=plot_name)
-        plt.xlabel("Frequency [Hz]")
-        plt.ylabel("Difference of log-scaled absolute wpt-coefficients")
-        tikz.save(f'./plots/fingerprints/wpt_diff_{plot_name}.tex', standalone=True)
-        plt.savefig(f'./plots/fingerprints/wpt_diff_{plot_name}.png')
-        plt.clf()
-
-    for ffts in plot_tuples[1:]:
-        plot_name = f"{plot_tuples[0][2]} - {ffts[2]}"
-        plt.title(plot_name)
-        plt.plot(plot_tuples[0][0], np.log(np.abs(plot_tuples[0][1])) - np.log(np.abs(ffts[1])),
-                 label=plot_name)
-        plt.xlabel("Frequency [Hz]")
-        plt.ylabel("Difference of log-scaled absolute Fourier-coefficients")
-        tikz.save(f'./plots/fingerprints/fft_diff_{plot_name}.tex', standalone=True)
-        plt.savefig(f'./plots/fingerprints/fft_diff_{plot_name}.png')
-        plt.clf()
-
-    pass
->>>>>>> 689a5652
+    plt.show()