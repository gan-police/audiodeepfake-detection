from src.data_loader import get_costum_dataset

if __name__ == "__main__":
    save_path = "/p/home/jusers/gasenzer1/juwels/project_drive/kgasenzer/audiodeepfakes/data/run2"
    data_path = "/p/home/jusers/gasenzer1/juwels/project_drive/kgasenzer/audiodeepfakes/data/fake"
    limit_train = (55504, 7504, 15504)
    seconds = 1

    only_use = ["ljspeech", "fbmelgan"]
    train_data_set = get_costum_dataset(
        data_path=data_path,
        ds_type="train",
        only_use=only_use,
        save_path=save_path,
        limit=limit_train[0],
        seconds=seconds,
    )
    val_data_set = get_costum_dataset(
        data_path=data_path,
        ds_type="val",
        only_use=only_use,
        save_path=save_path,
        limit=limit_train[1],
        seconds=seconds,
    )
    test_data_set = get_costum_dataset(
        data_path=data_path,
        ds_type="test",
        only_use=only_use,
        save_path=save_path,
        limit=limit_train[2],
        seconds=seconds,
    )

    only_test_folders = ["conformer", "jsutmbmelgan", "jsutpwg"]
    limit_cross = (55500, 7304, 14600)

    cross_set_test = get_costum_dataset(
        data_path=data_path,
        ds_type="test",
        only_test_folders=only_test_folders,
        only_use=[
            "ljspeech",
            "melgan",
            "lmelgan",
            "mbmelgan",
            "pwg",
            "waveglow",
            "hifigan",
            "conformer",
            "jsutmbmelgan",
            "jsutpwg",
        ],
        save_path=save_path,
        limit=limit_cross[2],
        seconds=seconds,
    )
    cross_set_val = get_costum_dataset(
        data_path=data_path,
        ds_type="val",
        only_test_folders=only_test_folders,
        only_use=[
            "ljspeech",
            "melgan",
            "lmelgan",
            "mbmelgan",
            "pwg",
            "waveglow",
            "hifigan",
            "conformer",
            "jsutmbmelgan",
            "jsutpwg",
        ],
        save_path=save_path,
        limit=limit_cross[1],
        seconds=seconds,
    )
    cross_set_test = get_costum_dataset(
        data_path=data_path,
        ds_type="test",
        only_test_folders=only_test_folders,
        only_use=[
            "ljspeech",
            "melgan",
            "lmelgan",
            "mbmelgan",
            "pwg",
            "waveglow",
            "hifigan",
            "conformer",
            "jsutmbmelgan",
            "jsutpwg",
            "avocodo",
            "bigvgan",
<<<<<<< HEAD
            "lbigvgan"
=======
            "bigvganl",
>>>>>>> f062ef35
        ],
        save_path=save_path,
        limit=limit_cross[2],
        seconds=seconds,
    )
    cross_set_val = get_costum_dataset(
        data_path=data_path,
        ds_type="val",
        only_test_folders=only_test_folders,
        only_use=[
            "ljspeech",
            "melgan",
            "lmelgan",
            "mbmelgan",
            "pwg",
            "waveglow",
            "hifigan",
            "conformer",
            "jsutmbmelgan",
            "jsutpwg",
            "avocodo",
            "bigvgan",
<<<<<<< HEAD
            "lbigvgan"
=======
            "bigvganl",
>>>>>>> f062ef35
        ],
        save_path=save_path,
        limit=limit_cross[1],
        seconds=seconds,
    )
    cross_set_val = get_costum_dataset(
        data_path=data_path,
        ds_type="test",
        only_test_folders=only_test_folders,
        only_use=["ljspeech", "lbigvgan", "bigvgan"],
        save_path=save_path,
        limit=limit_cross[2],
        seconds=seconds,
    )
    cross_set_val = get_costum_dataset(
        data_path=data_path,
        ds_type="val",
        only_test_folders=only_test_folders,
        only_use=["ljspeech", "lbigvgan", "bigvgan"],
        save_path=save_path,
        limit=limit_cross[1],
        seconds=seconds,
    )
    cross_set_val = get_costum_dataset(
        data_path=data_path,
        ds_type="test",
        only_test_folders=only_test_folders,
        only_use=[
            "ljspeech",
            "avocodo",
        ],
        save_path=save_path,
        limit=limit_cross[2],
        seconds=seconds,
    )
    cross_set_val = get_costum_dataset(
        data_path=data_path,
        ds_type="val",
        only_test_folders=only_test_folders,
        only_use=[
            "ljspeech",
            "avocodo",
        ],
        save_path=save_path,
        limit=limit_cross[0],
        seconds=seconds,
    )<|MERGE_RESOLUTION|>--- conflicted
+++ resolved
@@ -92,11 +92,7 @@
             "jsutpwg",
             "avocodo",
             "bigvgan",
-<<<<<<< HEAD
-            "lbigvgan"
-=======
-            "bigvganl",
->>>>>>> f062ef35
+            "lbigvgan",
         ],
         save_path=save_path,
         limit=limit_cross[2],
@@ -119,11 +115,7 @@
             "jsutpwg",
             "avocodo",
             "bigvgan",
-<<<<<<< HEAD
             "lbigvgan"
-=======
-            "bigvganl",
->>>>>>> f062ef35
         ],
         save_path=save_path,
         limit=limit_cross[1],
