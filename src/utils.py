"""Set utility functions."""
import itertools
import os
import random
from argparse import ArgumentParser

import numpy as np
import torch
import torchaudio

from scripts.gridsearch_config import get_config
from src.data_loader import get_costum_dataset


def set_seed(seed: int):
    """Fix PRNG seed for reproducable experiments."""
    np.random.seed(seed)
    torch.manual_seed(seed)
    if torch.cuda.is_available():
        torch.cuda.manual_seed(seed)
        torch.cuda.manual_seed_all(seed)
        torch.backends.cudnn.deterministic = True
        torch.backends.cudnn.benchmark = False
    os.environ["PYTHONHASHSEED"] = str(seed)


def add_default_parser_args(parser: ArgumentParser) -> ArgumentParser:
    """Set default training and evaluation wide parser arguments."""
    parser.add_argument(
        "--log-dir",
        type=str,
        default="./exp/log",
        help="Shared prefix of the data paths (default: ./exp/log).",
    )
    parser.add_argument(
        "--batch-size",
        type=int,
        default=128,
        help="input batch size for testing (default: 128)",
    )
    parser.add_argument(
        "--learning-rate",
        type=float,
        default=0.0001,
        help="learning rate for optimizer (default: 0.0001)",
    )
    parser.add_argument(
        "--weight-decay",
        type=float,
        default=0.01,
        help="weight decay for optimizer (default: 0.01)",
    )
    parser.add_argument(
        "--epochs", type=int, default=10, help="number of epochs (default: 10)"
    )
    parser.add_argument(
        "--transform",
        choices=[
            "stft",
            "packets",
        ],
        default="stft",
        help="Use stft instead of cwt in transformation.",
    )
    parser.add_argument(
        "--features",
        choices=["lfcc", "delta", "doubledelta", "none"],
        default="none",
        help="Use features like lfcc, first and second derivatives. \
            Delta and Dooubledelta include lfcc computing. Default: none.",
    )
    parser.add_argument(
        "--num-of-scales",
        type=int,
        default=256,
        help="number of scales used in training set. (default: 256)",
    )
    parser.add_argument(
        "--wavelet",
        type=str,
        default="sym8",
        help="Wavelet to use in wavelet transformations. (default: sym8)",
    )
    parser.add_argument(
        "--sample-rate",
        type=int,
        default=22050,
        help="Sample rate of audio. (default: 22050)",
    )
    parser.add_argument(
        "--window-size",
        type=int,
        default=11025,
        help="Window size of audio. (default: 11025)",
    )
    parser.add_argument(
        "--f-min",
        type=float,
        default=1000,
        help="Minimum frequency to analyze in Hz. (default: 1000)",
    )
    parser.add_argument(
        "--f-max",
        type=float,
        default=11025,
        help="Maximum frequency to analyze in Hz. (default: 11025)",
    )
    parser.add_argument(
        "--hop-length",
        type=int,
        default=1,
        help="Hop length in cwt and stft. (default: 100).",
    )
    parser.add_argument(
        "--log-scale",
        action="store_true",
        help="Log-scale transformed audio.",
    )
    parser.add_argument(
        "--block-norm",
        action="store_true",
        help="Normalize frequency bin with maximum value in packet transformation.",
    )
    parser.add_argument(
        "--power",
        type=float,
        default=2.0,
        help="Calculate power spectrum of given factor (for stft and packets) (default: 2.0).",
    )
    parser.add_argument(
        "--dropout-cnn",
        type=float,
        default=0.6,
        help="Dropout of cnn layer (default: 0.6).",
    )
    parser.add_argument(
        "--dropout-lstm",
        type=float,
        default=0.3,
        help="Dropout of bi-lstm layer (default: 0.3).",
    )
    parser.add_argument(
        "--loss-less",
        choices=[
            "True",
            "False",
        ],
        default="False",
        help="If sign pattern is to be used as second channel, only works for packets.",
    )
    parser.add_argument(
        "--random-seeds",
        action="store_true",
        help="Use random seeds.",
    )
    parser.add_argument(
        "--aug-contrast",
        action="store_true",
        help="Use augmentation method contrast.",
    )
    parser.add_argument(
        "--aug-noise",
        action="store_true",
        help="Use augmentation method contrast.",
    )

    parser.add_argument(
        "--calc-normalization",
        action="store_true",
        help="calculate normalization for debugging purposes.",
    )
    parser.add_argument(
        "--mean",
        type=float,
        nargs="+",
        default=[0],
        help="Pre calculated mean. (default: 0)",
    )
    parser.add_argument(
        "--std",
        type=float,
        nargs="+",
        default=[1],
        help="Pre calculated std. (default: 1)",
    )
    parser.add_argument(
        "--data-prefix",
        type=str,
        default="../data/fake",
        help="Shared prefix of the data paths (default: ../data/fake).",
    )
    parser.add_argument(
        "--unknown-prefix",
        type=str,
        help="Shared prefix of the unknown source data paths (default: none).",
    )
    parser.add_argument(
        "--cross-dir",
        type=str,
        help="Shared directory of the unknown source data paths (default: none).",
    )
    parser.add_argument(
        "--cross-prefix",
        type=str,
        help="Shared prefix of the unknown source data paths (default: none).",
    )
    parser.add_argument(
        "--cross-sources",
        type=str,
        nargs="+",
        default=[
            "avocodo",
            "bigvgan",
            "bigvganl",
            "conformer",
            "hifigan",
            "melgan",
            "lmelgan",
            "mbmelgan",
            "pwg",
            "waveglow",
            "jsutmbmelgan",
            "jsutpwg",
        ],
        help="Shared source names of the unknown source data paths.",
    )
    parser.add_argument(
        "--seed",
        type=int,
        default=0,
        help="The random seed pytorch and numpy works with (default: 0).",
    )
    parser.add_argument(
        "--flattend-size",
        type=int,
        default=9600,
        help="Dense layer input size (default: 9600).",
    )
    parser.add_argument(
        "--model",
        choices=[
            "onednet",
            "learndeepnet",
            "lcnn",
            "gridmodel",
            "modules",
        ],
        default="lcnn",
        help="The model type (default: lcnn).",
    )
    parser.add_argument(
        "--nclasses",
        type=int,
        default=2,
        help="Number of output classes in model (default: 2).",
    )
    parser.add_argument(
        "--enable-gs",
        action="store_true",
        help="Enables a grid search with values from the config file.",
    )

    parser.add_argument(
        "--tensorboard",
        action="store_true",
        help="enables a tensorboard visualization.",
    )
    parser.add_argument(
        "--pbar",
        action="store_true",
        help="enables progress bars",
    )
    parser.add_argument(
        "--validation-interval",
        type=int,
        default=1,
        help="Number of training epochs after which the model is being tested "
        " on the validation data set. (default: 1)",
    )
    parser.add_argument(
        "--only-testing",
        type=bool,
        default=False,
        help="If you only want to test the given model. (default: False)",
    )
    parser.add_argument(
        "--ckpt-every",
        type=int,
        default=1,
        help="Save model after a fixed number of epochs. (default: 1)",
    )
    parser.add_argument(
        "--ddp",
        action="store_true",
        help="Use distributed data parallel from pytorch.",
    )

    return parser


def contrast(waveform: torch.Tensor) -> torch.Tensor:
    """Add contrast to waveform."""
    enhancement_amount = np.random.uniform(5.0, 20.0)
    return torchaudio.functional.contrast(waveform, enhancement_amount)


def add_noise(waveform: torch.Tensor) -> torch.Tensor:
    """Add random uniform noise to waveform."""
    noise = torch.randn(waveform.shape).to(waveform.device)
    noise_snr = np.random.uniform(30, 40)
    snr = noise_snr * torch.ones(waveform.shape[:-1]).to(waveform.device)
    return torchaudio.functional.add_noise(waveform, noise, snr)


def print_results(res_eer, res_acc):
    """Print results from evaluation for tables in paper."""
    str_wf = ""
    str_avbig = ""
    str_all = ""
    wavefake = np.stack(
        [
            res_acc[0],
            res_acc[1],
            res_acc[2],
            res_acc[3],
            res_acc[4],
            res_acc[5],
            res_acc[9],
            res_acc[10],
            res_acc[11],
        ]
    ).mean(0)
    str_all += f"&${round(res_acc.mean(0).max()*100, 2)}$ & "
    str_all += (
        rf"${round(res_acc.mean()*100, 2)} \pm {round(res_acc.mean(0).std()*100, 2)}$ &"
    )
    str_wf += f"&${round(wavefake.max()*100, 2)}$ & "
    str_wf += rf"${round(wavefake.mean()*100, 2)} \pm {round(wavefake.std()*100, 2)}$ &"
    wavefake = np.stack(
        [
            res_eer[0],
            res_eer[1],
            res_eer[2],
            res_eer[3],
            res_eer[4],
            res_eer[5],
            res_eer[9],
            res_eer[10],
            res_eer[11],
        ]
    )
    str_all += f"${round(res_eer.mean(0).min(), 3)}$ & "
    str_all += rf"${round(res_eer.mean(), 3)} \pm {round(res_eer.mean(0).std(), 3)}$ "
    str_wf += f"${round(wavefake.mean(0).min(), 3)}$ & "
    str_wf += rf"${round(wavefake.mean(), 3)} \pm {round(wavefake.mean(0).std(), 3)}$ "

    avocodo_acc = res_acc[8]
    bigvgan_acc = np.stack([res_acc[6], res_acc[7]]).mean(0)

    avocodo_eer = res_eer[8]
    bigvgan_eer = np.stack([res_eer[6], res_eer[7]]).mean(0)

    str_avbig += f"&${round(avocodo_acc.max()*100, 2)}$ & "
    str_avbig += (
        rf"${round(avocodo_acc.mean()*100, 2)} \pm {round(avocodo_acc.std()*100, 2)}$ &"
    )
    str_avbig += f"${round(avocodo_eer.min(), 3)}$ & "
    str_avbig += rf"${round(avocodo_eer.mean(), 3)} \pm {round(avocodo_eer.std(), 3)}$ "
    str_avbig += "& "
    str_avbig += f"${round(bigvgan_acc.max()*100, 2)}$ & "
    str_avbig += (
        rf"${round(bigvgan_acc.mean()*100, 2)} \pm {round(bigvgan_acc.std()*100, 2)}$ &"
    )
    str_avbig += f"${round(bigvgan_eer.min(), 3)}$ & "
    str_avbig += rf"${round(bigvgan_eer.mean(), 3)} \pm {round(bigvgan_eer.std(), 3)}$ "

    print("all")
    print(str_all)
    print("wavefake")
    print(str_wf)

    print("avbigvgan")
    print(str_avbig)


class _Griderator:
    """Create an iterator for grid search."""

    def __init__(
        self, config: dict[str, list], init_seeds: list = None, num_exp: int = 5
    ) -> None:
        """Initialize grid search instance.

        Raises:
            TypeError: If given config file is not of type dict.
        """
        if type(config) is not dict:
            raise TypeError(f"Config file must be of type dict but is {type(config)}.")

        if init_seeds is None:
            rand = random.SystemRandom()
            self.init_config = {"seed": [rand.randrange(10000) for _ in range(num_exp)]}
        else:
            self.init_config = {"seed": init_seeds}

        self.init_config.update(config)
        self.grid_values = list(itertools.product(*self.init_config.values()))
        self.current = 0

    def get_keys(self):
        """Get key names of grid item."""
        return self.init_config.keys()

    def get_len(self):
        """Get number of runs for this grid."""
        return len(self.grid_values)

    def __iter__(self):
        """Return the majesty herself."""
        return self

    def __next__(self):
        """Define what to do on next step call.

        Raises:
            StopIteration: If iterator came to an end.
        """
        self.current += 1
        if self.current < len(self.grid_values):
            return self.grid_values[self.current]
        raise StopIteration

    def next(self):
        """Make next step dot call possible."""
        return self.__next__()

    def reset(self):
        """Set iterator to initial value."""
        self.current = 0

    def update_args(self, args):
        """Update args with current step values."""
        for value, key in zip(self.grid_values[self.current], self.get_keys()):
            # if args.get(key) is None:
            #    print(f"Added new config key: {key}.")
            args[key] = value
        return args

    def update_step(self, args):
        """Update given config variable with values from the current grid step and make one."""
        new_args = self.update_args(args)
        try:
            new_step = self.__next__()
        except StopIteration:
            return new_args, StopIteration
        return new_args, new_step


def init_grid(num_exp: int = 5, init_seeds: list = None) -> _Griderator:
    """Return a grid iterator using the given config.

    Args:
        num_exp (int): Number of random seeds to use for grid search.
    """
    return _Griderator(get_config(), num_exp=num_exp, init_seeds=init_seeds)


class DotDict(dict):
    """Dot.notation access to dictionary attributes."""

    __getattr__ = dict.get
    __setattr__ = dict.__setitem__  # type: ignore
    __delattr__ = dict.__delitem__  # type: ignore


def get_input_dims(args, transforms) -> list:
    """Return dimensions of transformed audio."""
    dataset = get_costum_dataset(
            data_path=args.data_path,
            ds_type="train",
            only_use=args.only_use,
            save_path=args.save_path,
            limit=args.limit_train[0],
            asvspoof_name=f"{args.asvspoof_name}_T" if args.asvspoof_name is not None and "LA" in args.asvspoof_name else args.asvspoof_name,
            file_type=args.file_type,
            resample_rate=args.sample_rate,
    )
    with torch.no_grad():
        freq_time_dt, _ = transforms(
            dataset.__getitem__(0)["audio"].cuda(non_blocking=True)
        )

    shape = list(freq_time_dt.shape)

    if len(shape) < 4:
        shape.insert(0, args.batch_size)
    else:
        shape[0] = args.batch_size
<<<<<<< HEAD
    
=======

    if args.asvspoof_name is not None:
        shape[3] = 77
>>>>>>> c6d4a99b
    return shape


def debug():
    import pdb

    pdb.set_trace()<|MERGE_RESOLUTION|>--- conflicted
+++ resolved
@@ -496,13 +496,7 @@
         shape.insert(0, args.batch_size)
     else:
         shape[0] = args.batch_size
-<<<<<<< HEAD
-    
-=======
-
-    if args.asvspoof_name is not None:
-        shape[3] = 77
->>>>>>> c6d4a99b
+
     return shape
 
 
