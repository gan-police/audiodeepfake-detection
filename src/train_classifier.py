"""Source code to train audio deepfake detectors in wavelet space."""
import argparse
import os
import sys

import numpy as np
import torch
from scipy.interpolate import interp1d
from scipy.optimize import brentq
from sklearn.metrics import roc_curve
from torch.distributed import destroy_process_group, init_process_group
from torch.nn.parallel import DistributedDataParallel as DiDiP
from torch.optim import Adam
from torch.utils.data import DataLoader
from torch.utils.data.distributed import DistributedSampler
from torch.utils.tensorboard.writer import SummaryWriter
from tqdm import tqdm

SCRIPT_DIR = os.path.dirname(os.path.abspath(__file__))
sys.path.append(os.path.dirname(SCRIPT_DIR))

from src.data_loader import CrossWavefakeDataset, LearnWavefakeDataset
from src.models import get_model, save_model
from src.utils import (
    DotDict,
    add_default_parser_args,
    add_noise,
    contrast,
    init_grid,
    set_seed,
)
from src.wavelet_math import get_transforms


def ddp_setup() -> None:
    """Initialize distributed data parallel environment."""
    init_process_group(backend="nccl")
    torch.cuda.set_device(int(os.environ["LOCAL_RANK"]))


def create_data_loaders(
    args,
    limit: int = -1,
    num_workers: int = 5,
) -> tuple:
    """Create the data loaders needed for training.

    The test set is created outside a loader.

    Args:
        data_prefix (str): Where to look for the data.
        batch_size (int): preferred training batch size.

    Returns:
        dataloaders (tuple): train_data_loader, val_data_loader, test_data_set
    """
    train_data_set = LearnWavefakeDataset(args.data_prefix + "_train", limit=limit)
    val_data_set = LearnWavefakeDataset(args.data_prefix + "_val", limit=limit)
    test_data_set = LearnWavefakeDataset(args.data_prefix + "_test", limit=limit)

<<<<<<< HEAD
    if ddp:
        train_sampler = DistributedSampler(train_data_set, shuffle=True, seed=seed, drop_last=True)
        val_sampler = DistributedSampler(val_data_set, shuffle=False, seed=seed)
        test_sampler = DistributedSampler(test_data_set, shuffle=False, seed=seed)
=======
    if args.ddp:
        train_sampler = DistributedSampler(
            train_data_set, shuffle=True, seed=args.seed, drop_last=True
        )
        val_sampler = DistributedSampler(val_data_set, shuffle=False, seed=args.seed)
        test_sampler = DistributedSampler(test_data_set, shuffle=False, seed=args.seed)
>>>>>>> 5f2574dc
    else:
        train_sampler = val_sampler = test_sampler = None

    train_data_loader = DataLoader(
        train_data_set,
        batch_size=args.batch_size,
        shuffle=False if args.ddp else True,
        drop_last=True,
        pin_memory=True,
        sampler=train_sampler,
<<<<<<< HEAD
        num_workers=2 if not ddp else 0,
        persistent_workers=True if not ddp else False,
=======
        num_workers=num_workers,
        persistent_workers=True,
>>>>>>> 5f2574dc
    )
    val_data_loader = DataLoader(
        val_data_set,
        batch_size=args.batch_size,
        shuffle=False,
        pin_memory=True,
        sampler=val_sampler,
<<<<<<< HEAD
        num_workers=2 if not ddp else 0,
        persistent_workers=True if not ddp else False,
=======
        num_workers=num_workers,
        persistent_workers=True,
>>>>>>> 5f2574dc
    )

    test_data_loader = DataLoader(
        test_data_set,
        batch_size=args.batch_size,
        shuffle=False,
        pin_memory=True,
        sampler=test_sampler,
<<<<<<< HEAD
        num_workers=2 if not ddp else 0,
        persistent_workers=True if not ddp else False,
=======
        num_workers=num_workers,
        persistent_workers=True,
>>>>>>> 5f2574dc
    )

    if args.unknown_prefix is not None or args.cross_dir is not None:
        if args.cross_dir is not None:
            cross_set_test = CrossWavefakeDataset(
                base_path=args.cross_dir,
                prefix=args.cross_prefix,
                sources=args.cross_sources,
                limit=1000,
            )
            cross_set_val = CrossWavefakeDataset(
                base_path=args.cross_dir,
                prefix=args.cross_prefix,
                sources=args.cross_sources,
                limit=2000,
            )
        else:
            cross_set_val = LearnWavefakeDataset(
                args.unknown_prefix + "_val",
                limit=1000,
            )
            cross_set_test = LearnWavefakeDataset(
                args.unknown_prefix + "_test",
                limit=2000,
            )

        if args.ddp:
            cross_val_sampler = DistributedSampler(
                cross_set_val, shuffle=False, seed=args.seed
            )
            cross_test_sampler = DistributedSampler(
                cross_set_test, shuffle=False, seed=args.seed
            )
        else:
            cross_val_sampler = cross_test_sampler = None

        cross_loader_val = DataLoader(
            cross_set_val,
            batch_size=args.batch_size,
            shuffle=False,
            pin_memory=True,
            sampler=cross_val_sampler,
            num_workers=num_workers,
            persistent_workers=True,
        )
        cross_loader_test = DataLoader(
            cross_set_test,
            batch_size=args.batch_size,
            shuffle=False,
            pin_memory=True,
            sampler=cross_test_sampler,
            num_workers=num_workers,
            persistent_workers=True,
        )
    else:
        cross_loader_val = cross_loader_test = None

    return (
        train_data_loader,
        val_data_loader,
        test_data_loader,
        cross_loader_val,
        cross_loader_test,
    )


class Trainer:
    """Define trainer class for training df detection networks."""

    def __init__(
        self,
        snapshot_path: str,
        args,
        normalize,
        transforms,
        test_data_loader: DataLoader,
        model: torch.nn.Module | None = None,
        train_data_loader: DataLoader | None = None,
        val_data_loader: DataLoader | None = None,
        cross_loader_val: DataLoader | None = None,
        cross_loader_test: DataLoader | None = None,
        optimizer: torch.optim.Optimizer | None = None,
        loss_fun=None,
        writer: SummaryWriter | None = None,
    ) -> None:
        """Initialize trainer."""
        self.args = args

        if self.args.ddp:
            self.local_rank = int(os.environ["LOCAL_RANK"])
            self.global_rank = int(os.environ["RANK"])
            self.world_size = int(os.environ['WORLD_SIZE'])
        else:
            self.local_rank = self.global_rank = torch.cuda.current_device()
            self.world_size = 1

        if model is not None:
            self.model = model
            self._check_model_init()
        else:
            self.model = None  # type: ignore

        self.train_data_loader = train_data_loader
        self.val_data_loader = val_data_loader
        self.test_data_loader = test_data_loader
        self.cross_loader_val = cross_loader_val
        self.cross_loader_test = cross_loader_test
        self.optimizer = optimizer
        self.loss_fun = loss_fun
        self.epochs_run = 0
        self.snapshot_path = snapshot_path + ".pt"
        self.normalize = normalize
        self.transforms = transforms
        self.writer = writer

        self.bar = None

        self.validation_list: list = []
        self.loss_list: list = []
        self.accuracy_list: list = []
        self.step_total: int = 0
        self.test_results: tuple = ()

    def init_model(self, model) -> None:
        """Initialize model.

        Raises:
            RuntimeError: If Model is not initialized correctly.
        """
        if model is not None:
            if isinstance(model, torch.nn.Module):
                self.model.to(self.local_rank, non_blocking=True)

                if self.args.ddp:
                    self.model = DiDiP(self.model, device_ids=[self.local_rank])
                return
            elif self.args.ddp and isinstance(model, DiDiP):
                return
            else:
                raise RuntimeError("Given Model not of type torch.nn.Module.")
        else:
            raise RuntimeError("Model to initialize not given.")

    def _check_model_init(self) -> None:
        """Check wether model is initialized correctly.

        Raises:
            RuntimeError: If Model is not initialized correctly.
        """
        if self.model is None:
            raise RuntimeError("Model not initialized.")
        else:
            self.init_model(self.model)

        if self.args.ddp and not isinstance(self.model, DiDiP):
            raise RuntimeError("Model not parallelized.")
        else:
            return

    def calculate_eer(self, y_true, y_score) -> float:
        """Return the equal error rate for a binary classifier output.

        Based on:
        https://github.com/scikit-learn/scikit-learn/issues/15247
        """
        fpr, tpr, _ = roc_curve(y_true, y_score, pos_label=1)
        eer = brentq(lambda x: 1.0 - x - interp1d(fpr, tpr)(x), 0.0, 1.0)
        return eer

    def val_test_loop(
        self,
        data_loader,
        name: str = "",
        pbar: bool = False,
    ) -> tuple[float, float]:
        """Test the performance of a model on a data set by calculating the prediction accuracy and loss of the model.

        Args:
            data_loader (DataLoader): A DataLoader loading the data set on which the performance should be measured,
                e.g. a test or validation set in a data split.
            name (str): Name for tqdm bar (default: "").
            pbar (bool): Disable/Enable tqdm bar (default: False).

        Returns:
            Tuple[float, Any]: The measured accuracy and eer of the model on the data set.
        """
        ok_sum = 0
        total = 0
        bar = tqdm(
            iter(data_loader), desc="validate", total=len(data_loader), disable=not pbar
        )
        self.model.eval()
        ok_dict = {}
        count_dict = {}
        y_list = []
        out_list = []
        for val_batch in bar:
            with torch.no_grad():
                freq_time_dt, _ = self.transforms(
                    val_batch["audio"].to(self.local_rank, non_blocking=True)
                )
                freq_time_dt_norm = self.normalize(freq_time_dt)

                out = self.model(freq_time_dt_norm)
                out_max = torch.argmax(out, -1)
                y = val_batch["label"].to(self.local_rank, non_blocking=True) != 0
                ok_mask = out_max == y
                ok_sum += sum(ok_mask).cpu().numpy().astype(int)
                total += len(y)
                bar.set_description(
                    f"[GPU{self.global_rank}] {name} - acc: {ok_sum/total:2.8f}"
                )
                for lbl, okl in zip(val_batch["label"], ok_mask):
                    if lbl.item() not in ok_dict:
                        ok_dict[lbl.item()] = [okl.cpu()]
                    else:
                        ok_dict[lbl.item()].append(okl.cpu())
                    if lbl.item() not in count_dict:
                        count_dict[lbl.item()] = 1
                    else:
                        count_dict[lbl.item()] += 1

                y_list.append(y)
                out_list.append(out_max)

        common_keys = ok_dict.keys() & count_dict.keys()

        ys = torch.cat(y_list).to(self.local_rank, non_blocking=True)  # type: ignore
        outs = torch.cat(out_list).to(self.local_rank, non_blocking=True)  # type: ignore

        if self.args.ddp:
            # gather ys, outs, ok_sum, total
            ys_gathered = torch.zeros(
                self.world_size * len(ys), dtype=torch.bool, device=self.local_rank
            )  # type: ignore
            outs_gathered = torch.zeros(
                self.world_size * len(outs), dtype=torch.int64, device=self.local_rank
            )  # type: ignore
            ok_sum_gathered = [None for _ in range(self.world_size)]  # type: ignore
            total_gathered = [None for _ in range(self.world_size)]  # type: ignore
            ok_dict_gathered = [None for _ in range(self.world_size)]  # type: ignore
            count_dict_gathered = [None for _ in range(self.world_size)]  # type: ignore

            torch.distributed.all_gather_into_tensor(ys_gathered, ys)
            torch.distributed.all_gather_into_tensor(outs_gathered, outs)
            torch.distributed.all_gather_object(ok_sum_gathered, ok_sum)
            torch.distributed.all_gather_object(total_gathered, total)
            torch.distributed.all_gather_object(ok_dict_gathered, ok_dict)
            torch.distributed.all_gather_object(count_dict_gathered, count_dict)
        else:
            ys_gathered = ys
            outs_gathered = outs
            ok_sum_gathered = [ok_sum]
            total_gathered = [total]
            ok_dict_gathered = [ok_dict]
            count_dict_gathered = [count_dict]

        # torch.cuda.synchronize()
        if is_lead(self.args):
            print(
                f"{name} - ",
                [
                    (
                        data_loader.dataset.get_label_name(key),
                        (
                            sum([sum(ok_dict_g[key]) for ok_dict_g in ok_dict_gathered])  # type: ignore
                            / sum(
                                [
                                    count_dict_g[key]  # type: ignore
                                    for count_dict_g in count_dict_gathered
                                ]  # type: ignore
                            )
                        ).item(),
                    )
                    for key in common_keys
                ],
            )  # type: ignore
            eer = self.calculate_eer(
                ys_gathered.cpu().numpy(), outs_gathered.cpu().numpy()
            )
            val_acc = sum(ok_sum_gathered) / sum(total_gathered)  # type: ignore
            print(
                f"{name} - eer: {eer:2.4f}, Val acc: {val_acc*100:2.2f} %"  # type: ignore
            )
        else:
            eer = 0
            val_acc = 0
        return val_acc, eer  # type: ignore

    def _run_test(self) -> tuple[float, float, float, float]:
        self.model.eval()
        with torch.no_grad():
            test_acc, test_eer = self.val_test_loop(
                data_loader=self.test_data_loader,
                pbar=self.args.pbar,
                name="test known",
            )
            if self.args.unknown_prefix is not None or self.args.cross_dir is not None:
                cr_test_acc, cr_test_eer = self.val_test_loop(
                    data_loader=self.cross_loader_test,
                    pbar=self.args.pbar,
                    name="test unknown",
                )
            else:
                cr_test_eer = cr_test_acc = 0

        if self.args.tensorboard:
            self.writer.add_scalar("accuracy/test", test_acc, self.step_total)  # type: ignore
            self.writer.add_scalar("eer/test", test_eer, self.step_total)  # type: ignore
            self.writer.add_scalar("accuracy/cross_test", cr_test_acc, self.step_total)  # type: ignore
            self.writer.add_scalar("eer/cross_test", cr_test_eer, self.step_total)  # type: ignore

        return test_acc, test_eer, cr_test_acc, cr_test_eer

    def _run_epoch(self, e):
        """Iterate over training data."""
        self.bar = tqdm(
            iter(self.train_data_loader),
            desc="training cnn",
            total=len(self.train_data_loader),
            unit="batches",
            disable=not self.args.pbar,
        )
        if is_lead(self.args):
            print(f"+------------------- Epoch {e+1} -------------------+", flush=True)
        if self.args.ddp:
            self.train_data_loader.sampler.set_epoch(e)

        for _it, batch in enumerate(self.bar):
            self.model.train()
            self._run_batch(e, batch)

    def _run_validation(self, epoch):
        """Iterate over validation data."""
        val_acc, val_eer = self.val_test_loop(
            data_loader=self.val_data_loader,
            pbar=self.args.pbar,
            name="val known",
        )

        if self.args.unknown_prefix is not None or self.args.cross_dir is not None:
            cr_val_acc, cr_val_eer = self.val_test_loop(
                data_loader=self.cross_loader_val,
                pbar=self.args.pbar,
                name="val unknown",
            )

        if self.args.tensorboard:
            self.writer.add_scalar("accuracy/validation", val_acc, self.step_total)
            self.writer.add_scalar("eer/validation", val_eer, self.step_total)
            self.writer.add_scalar(
                "accuracy/cross_validation", cr_val_acc, self.step_total
            )
            self.writer.add_scalar("eer/cross_validation", cr_val_eer, self.step_total)

        if self.args.tensorboard:
            self.writer.add_scalar("epochs", epoch, self.step_total)

    def _run_batch(self, e, batch):
        """Run one batch iteration forward pass."""
<<<<<<< HEAD
        batch_audios = batch[self.train_data_loader.dataset.key].to(self.local_rank, non_blocking=True)
        batch_labels = (batch["label"].to(self.local_rank, non_blocking=True) != 0).type(torch.long)
=======
        batch_audios = batch[self.train_data_loader.dataset.key].to(
            self.local_rank, non_blocking=True
        )
        batch_labels = (
            batch["label"].to(self.local_rank, non_blocking=True) != 0
        ).type(torch.long)
>>>>>>> 5f2574dc

        if self.args.aug_contrast:
            batch_audios = contrast(batch_audios)
            # batch_audios = torchaudio.functional.preemphasis(batch_audios, np.random.uniform(0., 1.0))
            # batch_audios = torchaudio.functional.dither(batch_audios)
        if self.args.aug_noise:
            batch_audios = add_noise(batch_audios)

        self.optimizer.zero_grad()
        with torch.no_grad():
            freq_time_dt, _ = self.transforms(batch_audios)
            freq_time_dt_norm = self.normalize(freq_time_dt)

        out = self.model(freq_time_dt_norm)
        loss = self.loss_fun(out, batch_labels)
        acc = (
            torch.sum(
<<<<<<< HEAD
                (torch.argmax(out, -1) == (batch_labels != 0).to(self.local_rank, non_blocking=True))
=======
                (
                    torch.argmax(out, -1)
                    == (batch_labels != 0).to(self.local_rank, non_blocking=True)
                )
>>>>>>> 5f2574dc
            )
            / self.args.batch_size
        )

        self.bar.set_description(
            f"[GPU{self.global_rank}] ce-cost: {loss.item():2.8f}, acc: {acc.item():2.2f}"
        )

        loss.backward()
        self.optimizer.step()
        self.step_total += 1
        self.loss_list.append([self.step_total, e, loss.item()])
        self.accuracy_list.append([self.step_total, e, acc.item()])

        if self.args.tensorboard:
            self.writer.add_scalar("loss/train", loss.item(), self.step_total)
            self.writer.add_scalar("accuracy/train", acc.item(), self.step_total)
            if self.step_total == 0:
                self.writer.add_graph(self.model, batch_audios)

    def _save_snapshot(self, epoch) -> None:
        """Save snapshot of current model."""
        snapshot = {
            "MODEL_STATE": self.model.module.state_dict() if self.args.ddp else self.model.state_dict(),  # type: ignore
            "EPOCHS_RUN": epoch,
        }
        torch.save(snapshot, self.snapshot_path)
        print(f"Epoch {epoch+1} | Training snapshot saved at {self.snapshot_path}")

    def load_snapshot(self, snapshot_path):
        """Load snapshot from given path."""
        loc = f"cuda:{self.local_rank}"
        snapshot = torch.load(snapshot_path, map_location=loc)
        self.model.load_state_dict(snapshot["MODEL_STATE"])
        self.epochs_run = snapshot["EPOCHS_RUN"]

    def train(self, max_epochs: int) -> None:
        """Train model."""
        self._check_model_init()
        for epoch in range(max_epochs):
            self._run_epoch(epoch)

            if is_lead(self.args):
                if epoch % self.args.ckpt_every == 0:
                    self._save_snapshot(epoch)
            if epoch % self.args.validation_interval == 0:
                self._run_validation(epoch)
            if epoch == max_epochs - 1:
                if is_lead(self.args):
                    print("Training done, now testing...")
                test_results = self.testing()
                self.test_results = test_results
                if is_lead(self.args):
                    print(
                        f"test results: known acc {test_results[0]*100:2.2f} %, \
                        known eer {test_results[1]:.3f}, \
                        unknown acc {test_results[2]*100:2.2f} %, \
                        unknown eer {test_results[3]:.3f}"
                    )

    def testing(self) -> tuple[float, float, float, float]:
        """Iterate over test set."""
        self._check_model_init()
        return self._run_test()


def is_lead(args) -> bool:
    """Check if current process is lead rank."""
    if not args.ddp:
        return True
    elif int(os.environ["LOCAL_RANK"]) == 0 and int(os.environ["RANK"]) == 0:
        return True
    return False


def main():
    """Trains a model to classify audios.

    All settings such as which model to use, parameters, normalization, data set path,
    seed etc. are specified via cmd line args.
    All training, validation and testing results are printed to stdout.
    After the training is done, the results are stored in a pickle dump in the 'log' folder.
    The state_dict of the trained model is stored there as well.

    Raises:
        NotImplementedError: If wrong features are combined with the wrong model.
        ValueError: If stft is started with signed log scaling.
        TypeError: If there went something wrong with the results.
    """
<<<<<<< HEAD
    print(torch.get_num_threads())
    torch.set_num_threads(32)
    print(torch.get_num_threads())
=======
    torch.set_num_threads(24)
    device = "cuda" if torch.cuda.is_available() else "cpu"
    torch.multiprocessing.set_start_method("spawn")

>>>>>>> 5f2574dc
    parsed_args = _parse_args()
    args = DotDict(vars(parsed_args))

    args.num_workers = 8

    if args.ddp:
        ddp_setup()

    if is_lead(args):
        print(parsed_args)

    base_dir = args.log_dir
    if not os.path.exists(base_dir + "/models"):
        os.makedirs(base_dir + "/models")
    if not os.path.exists(base_dir + "/tensorboard"):
        os.makedirs(base_dir + "/tensorboard")
    if not os.path.exists(base_dir + "/norms"):
        os.makedirs(base_dir + "/norms")

    num_exp = 1
    exp_results = {}
    if args.enable_gs:
        if is_lead(args):
            print("--------------- Starting grid search -----------------")

        if not args.random_seeds:
            griderator = init_grid(num_exp=5, init_seeds=[0, 1, 2, 3, 4])
        else:
            griderator = init_grid(num_exp=3)
        num_exp = griderator.get_len()

    for _exp_number in range(num_exp):
        if args.enable_gs:
            if is_lead(args):
                print("---------------------------------------------------------")
                print(
                    f"starting new experiments with {griderator.grid_values[griderator.current]}"
                )
                print("---------------------------------------------------------")
            args, _ = griderator.update_step(args)

        if args.f_max > args.sample_rate / 2:
            print("Warning: maximum analyzed frequency is above nyquist rate.")

        if args.features != "none" and args.model != "lcnn":
            raise NotImplementedError(
                f"LFCC features are currently not implemented for {args.model}."
            )

        path_name = args.data_prefix.split("/")[-1].split("_")

        transform = args.transform
        features = args.features
        known_gen_name = path_name[4]
        loss_less = False if args.loss_less == "False" else True

        if args.model == "onednet" and loss_less:
            raise NotImplementedError(
                "OneDNet does not work together with the sign channel."
            )

        if transform == "stft" and loss_less:
            raise ValueError(
                "Sign channel not possible for stft due to complex data type."
            )

        model_file = base_dir + "/models/" + path_name[0] + "_"
        if transform == "stft":
            model_file += "stft"
        elif transform == "packets":
            model_file += "packets" + str(args.wavelet)
        model_file += (
            "_"
            + str(args.features)
            + "_"
            + str(args.hop_length)
            + "_"
            + str(args.sample_rate)
            + "_"
            + str(args.window_size)
            + "_"
            + str(args.num_of_scales)
            + "_"
            + str(int(args.f_min))
            + "-"
            + str(int(args.f_max))
            + "_"
            + path_name[3]
            + "_"
            + str(args.learning_rate)
            + "_"
            + str(args.weight_decay)
            + "_"
            + str(args.batch_size)
            + "_"
            + str(args.nclasses)
            + "_"
            + f"{args.epochs}e"
            + "_"
            + str(args.model)
            + "_signs"
            + str(loss_less)
            + "_augc"
            + str(args.aug_contrast)
            + "_augn"
            + str(args.aug_noise)
            + "_power"
            + str(args.power)
            + "_"
            + known_gen_name
            + "_"
            + str(args.seed)
        )

        if args.tensorboard:
            writer_str = base_dir + "/tensorboard/"
            writer_str += f"{args.model}/"
            writer_str += f"{args.transform}/"
            if transform == "packets":
                writer_str += f"{args.wavelet}/"
            writer_str += f"{args.features}/"
            writer_str += f"{args.batch_size}_"
            writer_str += f"{args.learning_rate}_"
            writer_str += f"{args.weight_decay}_"
            writer_str += f"{args.epochs}/"
            writer_str += f"{args.f_min}-"
            writer_str += f"{args.f_max}/"
            writer_str += f"{args.num_of_scales}/"
            writer_str += f"signs{loss_less}/"
            writer_str += f"augc{args.aug_contrast}/"
            writer_str += f"augn{args.aug_noise}/"
            writer_str += f"power{args.power}/"
            writer_str += f"{known_gen_name}/"
            writer_str += f"{args.seed}"
            writer = SummaryWriter(writer_str, max_queue=100)
        else:
            writer = None  # type: ignore

        # fix the seed in the interest of reproducible results.
        set_seed(args.seed)

        if "doubledelta" in features:
            channels = 60
        elif "delta" in features:
            channels = 40
        elif "lfcc" in features:
            channels = 20
        else:
            channels = int(args.num_of_scales)

        try:
            model = get_model(
                args=args,
                model_name=args.model,
                nclasses=args.nclasses,
                num_of_scales=args.num_of_scales,
                flattend_size=args.flattend_size,
                in_channels=2 if loss_less else 1,
                channels=channels,
                dropout_cnn=args.dropout_cnn,
                dropout_lstm=args.dropout_lstm,
            )
        except RuntimeError:
            print(f"Skipping model args.model_conf")
            continue

        (
            train_data_loader,
            val_data_loader,
            test_data_loader,
            cross_loader_val,
            cross_loader_test,
        ) = create_data_loaders(
            args=args,
            limit=10000,
            num_workers=args.num_workers,
        )

        loss_fun = torch.nn.CrossEntropyLoss()

        optimizer = Adam(
            model.parameters(),
            lr=args.learning_rate,
            weight_decay=args.weight_decay,
        )

        transforms, normalize = get_transforms(
            args,
            args.data_prefix,
            features,
            device,
            args.calc_normalization,
            pbar=args.pbar,
        )

        trainer = Trainer(
            model=model,
            train_data_loader=train_data_loader,
            val_data_loader=val_data_loader,
            test_data_loader=test_data_loader,
            cross_loader_val=cross_loader_val,
            cross_loader_test=cross_loader_test,
            optimizer=optimizer,
            loss_fun=loss_fun,
            normalize=normalize,
            transforms=transforms,
            snapshot_path=model_file,
            args=args,
            writer=writer,
        )
        trainer.train(args.epochs)

        if exp_results.get(args.seed) is None:
            exp_results[args.seed] = [trainer.test_results]
        elif type(exp_results[args.seed]) is list:
            exp_results[args.seed].append(trainer.test_results)
        else:
            raise TypeError("Result array must contain lists.")

        if args.tensorboard:
            writer.close()

    if is_lead(args):
        results = np.asarray(list(exp_results.values()))
        mean = results.mean(0)
        std = results.std(0)
        print(mean)
        print(
            f"Best unknown eer: {mean[np.argmin(mean[:,3]), 3]:.4f} +- {std[np.argmin(mean[:,3]), 3]:.4f}"
        )

        if args.enable_gs:
            print(griderator.grid_values)
            best_config = {
                k: v
                for k, v in zip(
                    griderator.get_keys(), griderator.grid_values[np.argmin(mean[:, 3])]
                )
            }
            print(f"Best config: {best_config}")

    if args.ddp:
        destroy_process_group()


def save_model_epoch(model_file, model) -> str:
    """Save model each epoch, in case the script aborts for some reason."""
    save_model(model, model_file + ".pt")
    print(model_file, " saved.")
    return model_file


def _parse_args():
    """Parse cmd line args for training an audio classifier."""
    parser = argparse.ArgumentParser(description="Train an audio classifier")
    parser = add_default_parser_args(parser)
    return parser.parse_args()


if __name__ == "__main__":
    main()<|MERGE_RESOLUTION|>--- conflicted
+++ resolved
@@ -58,19 +58,12 @@
     val_data_set = LearnWavefakeDataset(args.data_prefix + "_val", limit=limit)
     test_data_set = LearnWavefakeDataset(args.data_prefix + "_test", limit=limit)
 
-<<<<<<< HEAD
-    if ddp:
-        train_sampler = DistributedSampler(train_data_set, shuffle=True, seed=seed, drop_last=True)
-        val_sampler = DistributedSampler(val_data_set, shuffle=False, seed=seed)
-        test_sampler = DistributedSampler(test_data_set, shuffle=False, seed=seed)
-=======
     if args.ddp:
         train_sampler = DistributedSampler(
             train_data_set, shuffle=True, seed=args.seed, drop_last=True
         )
         val_sampler = DistributedSampler(val_data_set, shuffle=False, seed=args.seed)
         test_sampler = DistributedSampler(test_data_set, shuffle=False, seed=args.seed)
->>>>>>> 5f2574dc
     else:
         train_sampler = val_sampler = test_sampler = None
 
@@ -81,13 +74,8 @@
         drop_last=True,
         pin_memory=True,
         sampler=train_sampler,
-<<<<<<< HEAD
-        num_workers=2 if not ddp else 0,
-        persistent_workers=True if not ddp else False,
-=======
         num_workers=num_workers,
         persistent_workers=True,
->>>>>>> 5f2574dc
     )
     val_data_loader = DataLoader(
         val_data_set,
@@ -95,13 +83,8 @@
         shuffle=False,
         pin_memory=True,
         sampler=val_sampler,
-<<<<<<< HEAD
-        num_workers=2 if not ddp else 0,
-        persistent_workers=True if not ddp else False,
-=======
         num_workers=num_workers,
         persistent_workers=True,
->>>>>>> 5f2574dc
     )
 
     test_data_loader = DataLoader(
@@ -110,13 +93,8 @@
         shuffle=False,
         pin_memory=True,
         sampler=test_sampler,
-<<<<<<< HEAD
-        num_workers=2 if not ddp else 0,
-        persistent_workers=True if not ddp else False,
-=======
         num_workers=num_workers,
         persistent_workers=True,
->>>>>>> 5f2574dc
     )
 
     if args.unknown_prefix is not None or args.cross_dir is not None:
@@ -477,17 +455,12 @@
 
     def _run_batch(self, e, batch):
         """Run one batch iteration forward pass."""
-<<<<<<< HEAD
-        batch_audios = batch[self.train_data_loader.dataset.key].to(self.local_rank, non_blocking=True)
-        batch_labels = (batch["label"].to(self.local_rank, non_blocking=True) != 0).type(torch.long)
-=======
         batch_audios = batch[self.train_data_loader.dataset.key].to(
             self.local_rank, non_blocking=True
         )
         batch_labels = (
             batch["label"].to(self.local_rank, non_blocking=True) != 0
         ).type(torch.long)
->>>>>>> 5f2574dc
 
         if self.args.aug_contrast:
             batch_audios = contrast(batch_audios)
@@ -505,14 +478,10 @@
         loss = self.loss_fun(out, batch_labels)
         acc = (
             torch.sum(
-<<<<<<< HEAD
-                (torch.argmax(out, -1) == (batch_labels != 0).to(self.local_rank, non_blocking=True))
-=======
                 (
                     torch.argmax(out, -1)
                     == (batch_labels != 0).to(self.local_rank, non_blocking=True)
                 )
->>>>>>> 5f2574dc
             )
             / self.args.batch_size
         )
@@ -602,16 +571,10 @@
         ValueError: If stft is started with signed log scaling.
         TypeError: If there went something wrong with the results.
     """
-<<<<<<< HEAD
-    print(torch.get_num_threads())
-    torch.set_num_threads(32)
-    print(torch.get_num_threads())
-=======
     torch.set_num_threads(24)
     device = "cuda" if torch.cuda.is_available() else "cpu"
     torch.multiprocessing.set_start_method("spawn")
 
->>>>>>> 5f2574dc
     parsed_args = _parse_args()
     args = DotDict(vars(parsed_args))
 
